name: tests

on:
  push:

jobs:
  build:
    runs-on: ubuntu-latest
    strategy:
      matrix:
        # in this example, there is a newer version already installed, 3.7.7, so the older version will be downloaded
        python-version: ['3.7', '3.8', '3.9', '3.10', '3.11']
    steps:
    - uses: actions/checkout@v3
    - uses: actions/setup-python@v3
      with:
        python-version: ${{ matrix.python-version }}
<<<<<<< HEAD
    - run: ./install_dependencies.sh
    - run: DO_NOT_RUN_SPRKKR=1 ./src/ase2sprkkr/run_tests
=======
    - run: |
        ./install_dependencies.sh
        DO_NOT_RUN_SPRKKR=1 ./src/run_tests
>>>>>>> aed95b63
<|MERGE_RESOLUTION|>--- conflicted
+++ resolved
@@ -15,11 +15,5 @@
     - uses: actions/setup-python@v3
       with:
         python-version: ${{ matrix.python-version }}
-<<<<<<< HEAD
     - run: ./install_dependencies.sh
-    - run: DO_NOT_RUN_SPRKKR=1 ./src/ase2sprkkr/run_tests
-=======
-    - run: |
-        ./install_dependencies.sh
-        DO_NOT_RUN_SPRKKR=1 ./src/run_tests
->>>>>>> aed95b63
+    - run: DO_NOT_RUN_SPRKKR=1 ./src/run_tests